--- conflicted
+++ resolved
@@ -7,19 +7,6 @@
 from pathlib import Path
 from .core import edgar_data_dir
 
-<<<<<<< HEAD
-=======
-log = logging.getLogger(__name__)
-
-try: 
-    # enable http2 if h2 is installed
-    import h2  # type: ignore  # noqa 
-    http2 = True
-except ImportError: 
-    http2 = False
-
-HTTPX_PARAMS = {"timeout": edgar_mode.http_timeout, "limits": edgar_mode.limits, "default_encoding": "utf-8", "http2": http2}
->>>>>>> dca4d143
 
 MAX_SUBMISSIONS_AGE_SECONDS = 10 * 60  # Check for submissions every 10 minutes
 MAX_INDEX_AGE_SECONDS = 30 * 60  # Check for updates to index (ie: daily-index) every 30 minutes
@@ -33,23 +20,6 @@
 #
 # Note that: revalidation consumes rate limit "hit", but will be served from cache if the data hasn't changed.
 
-<<<<<<< HEAD
-=======
-def get_cache_directory():
-    if CACHE_ENABLED:
-        cachedir = Path(edgar_data_dir) / "_pcache"
-        cachedir.mkdir(exist_ok=True)
-
-        return str(cachedir)
-    else:
-        return None
-
-
-_DEFAULT_REQUEST_PER_SEC_LIMIT = 9
-_MAX_DELAY = 1000 * 60  # 1 minute
-
-_RATE_LIMITER = create_rate_limiter(requests_per_second=_DEFAULT_REQUEST_PER_SEC_LIMIT, max_delay=_MAX_DELAY)
->>>>>>> dca4d143
 
 CACHE_RULES = {
     r".*\.sec\.gov": {
@@ -79,59 +49,14 @@
         return True
 
 
-<<<<<<< HEAD
 def get_http_mgr(cache_enabled: bool = True, request_per_sec_limit: int = 9) -> HttpxThrottleCache:
     if cache_enabled:
         cache_dir = get_cache_directory()
     else:
         cache_dir = None
-=======
-def get_http_params():
-    return {
-        **HTTPX_PARAMS,
-        "headers": {"User-Agent": get_identity()},
-        "verify": get_edgar_verify_ssl(),
-    }
-
-
-def edgar_client_factory(bypass_cache: bool, **kwargs) -> httpx.Client:
-    params = get_http_params()
-    params.update(**kwargs)
-
-    if "transport" not in params:
-        params["transport"] = get_transport(bypass_cache=bypass_cache)
-
-    return httpx.Client(**params)
-
-
-def edgar_client_factory_async(bypass_cache: bool, **kwargs) -> httpx.AsyncClient:
-    params = get_http_params()
-    params.update(**kwargs)
-
-    if "transport" not in params:
-        params["transport"] = get_async_transport(bypass_cache=bypass_cache)
-
-    return httpx.AsyncClient(**params)
-
-
-def _http_client_manager():
-    """
-    Creates and reuses an HTTPX Client.
-
-    This function is used for all synchronous requests.
-    """
-
-    @contextmanager
-    def _get_client(bypass_cache: bool = False, **kwargs):
-        log.info("Creating new HTTPX Client")
-        yield edgar_client_factory(bypass_cache=bypass_cache, **kwargs)
-
-    def _close_client():
-        pass  # noop, to deprecate
->>>>>>> dca4d143
 
     http_mgr = HttpxThrottleCache(
-        user_agent=get_identity(), cache_dir=cache_dir, cache_enabled=cache_enabled, request_per_sec_limit=request_per_sec_limit,
+        user_agent_factory=get_identity, cache_dir=cache_dir, cache_mode="Hishel-File", request_per_sec_limit=request_per_sec_limit,
         cache_rules = CACHE_RULES
     )
     http_mgr.httpx_params["verify"] = get_edgar_verify_ssl
@@ -139,61 +64,19 @@
 
 
 @asynccontextmanager
-<<<<<<< HEAD
 async def async_http_client(client: Optional[httpx.AsyncClient] = None, **kwargs) -> AsyncGenerator[httpx.AsyncClient, None]:
     async with HTTP_MGR.async_http_client(client=client, **kwargs) as client:
         yield client
-=======
-async def async_http_client(
-    client: Optional[httpx.AsyncClient] = None, bypass_cache: bool = False, **kwargs
-) -> AsyncGenerator[httpx.AsyncClient, None]:
-    """
-    Async callers should create a single client for a group of tasks, rather than creating a single client per task.
-
-    If a null client is passed, then this is a no-op and the client isn't closed. This (passing a client) occurs when a higher level async task creates the client to be used by child calls.
-    """
->>>>>>> dca4d143
 
 
-<<<<<<< HEAD
 @contextmanager
 def http_client(**kwargs) -> Generator[httpx.Client, None, None]:
-    with HTTP_MGR.client(**kwargs) as client:
+    with HTTP_MGR.http_client(**kwargs) as client:
         yield client
 
 
 def get_http_params():
     return HTTP_MGR.httpx_params
-=======
-    async with edgar_client_factory_async(bypass_cache=bypass_cache, **kwargs) as client:
-        yield client
-
-
-def get_transport(bypass_cache: bool) -> httpx.BaseTransport:
-    cache_dir = get_cache_directory()
-    if cache_dir and not bypass_cache:
-        log.info(f"Cache is ENABLED, writing to {cache_dir}")
-        storage = hishel.FileStorage(base_path=Path(cache_dir), serializer=hishel.PickleSerializer())
-        controller = get_cache_controller()
-        rate_limit_transport = RateLimitingTransport(_RATE_LIMITER)
-        return hishel.CacheTransport(transport=rate_limit_transport, storage=storage, controller=controller)
-    else:
-        log.info("Cache is DISABLED, rate limiting only")
-        return RateLimitingTransport(_RATE_LIMITER)
-
-
-def get_async_transport(bypass_cache: bool) -> httpx.AsyncBaseTransport:
-    cache_dir = get_cache_directory()
-    if cache_dir and not bypass_cache:
-        log.info(f"Cache is ENABLED, writing to {cache_dir}")
-        storage = hishel.AsyncFileStorage(base_path=Path(cache_dir))
-        controller = get_cache_controller()
-        rate_limit_transport = AsyncRateLimitingTransport(_RATE_LIMITER)
-        return hishel.AsyncCacheTransport(transport=rate_limit_transport, storage=storage, controller=controller)
-    else:
-        log.info("Cache is DISABLED, rate limiting only")
-        return AsyncRateLimitingTransport(_RATE_LIMITER)
->>>>>>> dca4d143
 
 
 def close_clients():
